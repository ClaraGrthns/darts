"""
This file contains several abstract classes:

    * TorchForecastingModel is the super-class of all torch (deep learning) darts forecasting models.

    * PastCovariatesTorchModel(TorchForecastingModel) for torch models consuming only past-observed covariates.
    * FutureCovariatesTorchModel(TorchForecastingModel) for torch models consuming only future values of
      future covariates.
    * DualCovariatesTorchModel(TorchForecastingModel) for torch models consuming past and future values of some single
      future covariates.
    * MixedCovariatesTorchModel(TorchForecastingModel) for torch models consuming both past-observed
      as well as past and future values of some future covariates.
    * SplitCovariatesTorchModel(TorchForecastingModel) for torch models consuming past-observed as well as future
      values of some future covariates.

    * TorchParametricProbabilisticForecastingModel(TorchForecastingModel) is the super-class of all probabilistic torch
      forecasting models.
"""

import numpy as np
import os
import re
from glob import glob
import shutil
from joblib import Parallel, delayed
from typing import Optional, Dict, Tuple, Union, Sequence, List
from abc import ABC, abstractmethod
import torch
from torch import Tensor
import torch.nn as nn
from torch.utils.data import DataLoader
from torch.utils.tensorboard import SummaryWriter
import datetime

from ..timeseries import TimeSeries
from ..utils import _build_tqdm_iterator
from ..utils.torch import random_method

from ..utils.data.training_dataset import (TrainingDataset,
                                           PastCovariatesTrainingDataset,
                                           FutureCovariatesTrainingDataset,
                                           DualCovariatesTrainingDataset,
                                           MixedCovariatesTrainingDataset,
                                           SplitCovariatesTrainingDataset)
from ..utils.data.inference_dataset import (InferenceDataset,
                                            PastCovariatesInferenceDataset,
                                            FutureCovariatesInferenceDataset,
                                            DualCovariatesInferenceDataset,
                                            MixedCovariatesInferenceDataset,
                                            SplitCovariatesInferenceDataset)
from ..utils.data.sequential_dataset import (PastCovariatesSequentialDataset,
                                             FutureCovariatesSequentialDataset,
                                             DualCovariatesSequentialDataset,
                                             MixedCovariatesSequentialDataset,
                                             SplitCovariatesSequentialDataset)

from ..utils.likelihood_models import LikelihoodModel
from ..logging import raise_if_not, get_logger, raise_log, raise_if
from .forecasting_model import GlobalForecastingModel

DEFAULT_DARTS_FOLDER = '.darts'
CHECKPOINTS_FOLDER = 'checkpoints'
RUNS_FOLDER = 'runs'
UNTRAINED_MODELS_FOLDER = 'untrained_models'

logger = get_logger(__name__)


def _get_checkpoint_folder(work_dir, model_name):
    return os.path.join(work_dir, CHECKPOINTS_FOLDER, model_name)


def _get_untrained_models_folder(work_dir, model_name):
    return os.path.join(work_dir, UNTRAINED_MODELS_FOLDER, model_name)


def _get_runs_folder(work_dir, model_name):
    return os.path.join(work_dir, RUNS_FOLDER, model_name)


class TorchForecastingModel(GlobalForecastingModel, ABC):
    # TODO: add is_stochastic & reset methods
    def __init__(self,
                 input_chunk_length: int,
                 output_chunk_length: int,
                 batch_size: int = 32,
                 n_epochs: int = 100,
                 optimizer_cls: torch.optim.Optimizer = torch.optim.Adam,
                 optimizer_kwargs: Optional[Dict] = None,
                 lr_scheduler_cls: torch.optim.lr_scheduler._LRScheduler = None,
                 lr_scheduler_kwargs: Optional[Dict] = None,
                 loss_fn: nn.modules.loss._Loss = nn.MSELoss(),
                 model_name: str = None,
                 work_dir: str = os.path.join(os.getcwd(), DEFAULT_DARTS_FOLDER),
                 log_tensorboard: bool = False,
                 nr_epochs_val_period: int = 10,
                 torch_device_str: Optional[str] = None,
                 force_reset=False):

        """ Pytorch-based Forecasting Model.

        This class is meant to be inherited to create a new pytorch-based forecasting module.
        When subclassing this class, please make sure to set the self.model attribute
        in the __init__ function and then call super().__init__ while passing the kwargs.

        Parameters
        ----------
        input_chunk_length
            Number of past time steps that are fed to the internal forecasting module.
        output_chunk_length
            Number of time steps to be output by the internal forecasting module.
        batch_size
            Number of time series (input and output sequences) used in each training pass.
        n_epochs
            Number of epochs over which to train the model.
        optimizer_cls
            The PyTorch optimizer class to be used (default: `torch.optim.Adam`).
        optimizer_kwargs
            Optionally, some keyword arguments for the PyTorch optimizer (e.g., `{'lr': 1e-3}`
            for specifying a learning rate). Otherwise the default values of the selected `optimizer_cls`
            will be used.
        lr_scheduler_cls
            Optionally, the PyTorch learning rate scheduler class to be used. Specifying `None` corresponds
            to using a constant learning rate.
        lr_scheduler_kwargs
            Optionally, some keyword arguments for the PyTorch optimizer.
        loss_fn
            PyTorch loss function used for training.
            This parameter will be ignored for probabilistic models if the `likelihood` parameter is specified.
            Default: `torch.nn.MSELoss()`.
        model_name
            Name of the model. Used for creating checkpoints and saving tensorboard data. If not specified,
            defaults to the following string "YYYY-mm-dd_HH:MM:SS_torch_model_run_PID", where the initial part of the
            name is formatted with the local date and time, while PID is the processed ID (preventing models spawned at
            the same time by different processes to share the same model_name). E.g.,
            2021-06-14_09:53:32_torch_model_run_44607.
        work_dir
            Path of the working directory, where to save checkpoints and Tensorboard summaries.
            (default: current working directory).
        log_tensorboard
            If set, use Tensorboard to log the different parameters. The logs will be located in:
            `[work_dir]/.darts/runs/`.
        nr_epochs_val_period
            Number of epochs to wait before evaluating the validation loss (if a validation
            `TimeSeries` is passed to the `fit()` method).
        torch_device_str
            Optionally, a string indicating the torch device to use. (default: "cuda:0" if a GPU
            is available, otherwise "cpu")
        force_reset
            If set to `True`, any previously-existing model with the same name will be reset (all checkpoints will
            be discarded).
        """
        super().__init__()

        if torch_device_str is None:
            self.device = self._get_best_torch_device()
        else:
            self.device = torch.device(torch_device_str)

        # We will fill these dynamically, upon first call of fit_from_dataset():
        self.model = None
        self.train_sample = None
        self.output_dim = None

        self.input_chunk_length = input_chunk_length
        self.output_chunk_length = output_chunk_length
        self.log_tensorboard = log_tensorboard
        self.nr_epochs_val_period = nr_epochs_val_period

        if model_name is None:
            current_time = datetime.datetime.now().strftime("%Y-%m-%d_%H.%M.%S.%f")
            model_name = current_time + "_torch_model_run_" + str(os.getpid())

        self.model_name = model_name
        self.work_dir = work_dir

        self.n_epochs = n_epochs
        self.total_epochs = 0  # 0 means it wasn't trained yet.
        self.batch_size = batch_size

        # Define the loss function
        self.criterion = loss_fn

        # The tensorboard writer
        self.tb_writer = None

        # Persist optimiser and LR scheduler parameters
        self.optimizer_cls = optimizer_cls
        self.optimizer_kwargs = dict() if optimizer_kwargs is None else optimizer_kwargs
        self.lr_scheduler_cls = lr_scheduler_cls
        self.lr_scheduler_kwargs = dict() if lr_scheduler_kwargs is None else lr_scheduler_kwargs

        # by default models are deterministic (i.e. not probabilistic)
        self.likelihood = None

        self.force_reset = force_reset
        checkpoints_folder = _get_checkpoint_folder(self.work_dir, self.model_name)
        self.checkpoint_exists = \
            os.path.exists(checkpoints_folder) and len(glob(os.path.join(checkpoints_folder, "checkpoint_*"))) > 0

        if self.checkpoint_exists:
            if self.force_reset:
                self.reset_model()
            else:
                raise AttributeError("You already have model data for the '{}' name. Either load model to continue"
                                     " training or use `force_reset=True` to initialize anyway to start"
                                     " training from scratch and remove all the model data".format(self.model_name)
                                     )

    def _batch_collate_fn(self, batch: List[Tuple]) -> Tuple:
        """
        Returns a batch Tuple from a list of samples
        """
        aggregated = []
        first_sample = batch[0]
        for i in range(len(first_sample)):
            elem = first_sample[i]
            if isinstance(elem, np.ndarray):
                aggregated.append(
                    torch.from_numpy(np.stack([sample[i] for sample in batch], axis=0)).to(self.device)
                )
            elif elem is None:
                aggregated.append(None)
            elif isinstance(elem, TimeSeries):
                aggregated.append([sample[i] for sample in batch])
        return tuple(aggregated)

    def reset_model(self):
        """ Resets the model object and removes all the stored data - model, checkpoints and training history.
        """
        shutil.rmtree(_get_checkpoint_folder(self.work_dir, self.model_name), ignore_errors=True)
        shutil.rmtree(_get_runs_folder(self.work_dir, self.model_name), ignore_errors=True)
        shutil.rmtree(_get_untrained_models_folder(self.work_dir, self.model_name), ignore_errors=True)

        self.checkpoint_exists = False
        self.total_epochs = 0
        self.model = None
        self.train_sample = None

    def _init_model(self) -> None:
        """
        Init self.model - the torch module of this class, based on examples of input/output tensors (to get the
        sizes right).
        """

        # the tensors have shape (chunk_length, nr_dimensions)
        model = self._create_model(self.train_sample)

        if np.issubdtype(self.train_sample[0].dtype, np.float32):
            logger.info('Time series values are 32-bits; casting model to float32.')
            self.model = model.float()
        elif np.issubdtype(self.train_sample[0].dtype, np.float64):
            logger.info('Time series values are 64-bits; casting model to float64. If training is too slow you '
                        'can try casting your data to 32-bits.')
            self.model = model.double()

        self.model = self.model.to(self.device)

        # A utility function to create optimizer and lr scheduler from desired classes
        def _create_from_cls_and_kwargs(cls, kws):
            try:
                return cls(**kws)
            except (TypeError, ValueError) as e:
                raise_log(ValueError('Error when building the optimizer or learning rate scheduler;'
                                     'please check the provided class and arguments'
                                     '\nclass: {}'
                                     '\narguments (kwargs): {}'
                                     '\nerror:\n{}'.format(cls, kws, e)),
                          logger)

        # Create the optimizer and (optionally) the learning rate scheduler
        # we have to create copies because we cannot save model.parameters into object state (not serializable)
        optimizer_kws = {k: v for k, v in self.optimizer_kwargs.items()}
        optimizer_kws['params'] = self.model.parameters()
        self.optimizer = _create_from_cls_and_kwargs(self.optimizer_cls, optimizer_kws)

        if self.lr_scheduler_cls is not None:
            lr_sched_kws = {k: v for k, v in self.lr_scheduler_kwargs.items()}
            lr_sched_kws['optimizer'] = self.optimizer
            self.lr_scheduler = _create_from_cls_and_kwargs(self.lr_scheduler_cls, lr_sched_kws)
        else:
            self.lr_scheduler = None  # We won't use a LR scheduler

        self._save_untrained_model(_get_untrained_models_folder(self.work_dir, self.model_name))

    @abstractmethod
    def _create_model(self, train_sample: Tuple[Tensor]) -> torch.nn.Module:
        """
        This method has to be implemented by all children. It is in charge of instantiating the actual torch model,
        based on examples input/output tensors (i.e. implement a model with the right input/output sizes).
        """
        pass

    @abstractmethod
    def _build_train_dataset(self,
                             target: Sequence[TimeSeries],
                             past_covariates: Optional[Sequence[TimeSeries]],
                             future_covariates: Optional[Sequence[TimeSeries]]) -> TrainingDataset:
        """
        Each model must specify the default training dataset to use.
        """
        pass

    @abstractmethod
    def _build_inference_dataset(self,
                                 target: Sequence[TimeSeries],
                                 n: int,
                                 past_covariates: Optional[Sequence[TimeSeries]],
                                 future_covariates: Optional[Sequence[TimeSeries]]) -> InferenceDataset:
        """
        Each model must specify the default training dataset to use.
        """
        pass

    @abstractmethod
    def _verify_train_dataset_type(self, train_dataset: TrainingDataset):
        """
        Verify that the provided train dataset is of the correct type
        """
        pass

    @abstractmethod
    def _verify_inference_dataset_type(self, inference_dataset: InferenceDataset):
        """
        Verify that the provided inference dataset is of the correct type
        """
        pass

    @abstractmethod
    def _verify_predict_sample(self, predict_sample: Tuple):
        """
        verify that the (first) sample contained in the inference dataset matches the model type and the
        data the model has been trained on.
        """
        pass

    @abstractmethod
    def _verify_past_future_covariates(self, past_covariates, future_covariates):
        """
        Verify that any non-None covariates comply with the model type.
        """
        pass

    @abstractmethod
    def _produce_train_output(self, input_batch: Tuple) -> Tensor:
        pass

    @abstractmethod
    def _get_batch_prediction(self, n: int, input_batch: Tuple, roll_size: int) -> Tensor:
        """
        In charge of apply the recurrent logic for non-recurrent models.
        Should be overwritten by recurrent models.
        """
        pass

    @random_method
    def fit(self,
            series: Union[TimeSeries, Sequence[TimeSeries]],
            past_covariates: Optional[Union[TimeSeries, Sequence[TimeSeries]]] = None,
            future_covariates: Optional[Union[TimeSeries, Sequence[TimeSeries]]] = None,
            val_series: Optional[Union[TimeSeries, Sequence[TimeSeries]]] = None,
            val_past_covariates: Optional[Union[TimeSeries, Sequence[TimeSeries]]] = None,
            val_future_covariates: Optional[Union[TimeSeries, Sequence[TimeSeries]]] = None,
            verbose: bool = False,
            epochs: int = 0) -> None:
        """
        The fit method for torch models. It wraps around `fit_from_dataset()`, constructing a default training
        dataset for this model. If you need more control on how the series are sliced for training, consider
        calling `fit_from_dataset()` with a custom `darts.utils.data.TrainingDataset`.

        This function can be called several times to do some extra training. If `epochs` is specified, the model
        will be trained for some (extra) `epochs` epochs.

        Below, all possible parameters are documented, but not all models support all parameters. For instance,
        all the `PastCovariatesTorchModel` support only `past_covariates` and not `future_covariates`. Darts will
        complain if you try fitting a model with the wrong covariates argument.

        When handling covariates, Darts tries to be "smart" and uses the time axes of the target and the covariates
        to come up with the right time slices. So the covariates can be longer than needed; as long as the time axes
        are correct Darts will handle them correctly. It will also complain if their time span is not sufficient.

        Parameters
        ----------
        series
            A series or sequence of series serving as target (i.e. what the model will be trained to forecast)
        past_covariates
            Optionally, a series or sequence of series specifying past-observed covariates
        future_covariates
            Optionally, a series or sequence of series specifying future-known covariates
        val_series
            Optionally, one or a sequence of validation target series, which will be used to compute the validation
            loss throughout training and keep track of the best performing models.
        val_past_covariates
            Optionally, the past covariates corresponding to the validation series (must match `covariates`)
        val_future_covariates
            Optionally, the future covariates corresponding to the validation series (must match `covariates`)
        verbose
            Optionally, whether to print progress.
        epochs
            If specified, will train the model for `epochs` (additional) epochs, irrespective of what `n_epochs`
            was provided to the model constructor.
        """
        super().fit(series=series, past_covariates=past_covariates, future_covariates=future_covariates)

        # TODO: also check the validation covariates
        self._verify_past_future_covariates(past_covariates=past_covariates, future_covariates=future_covariates)

        wrap_fn = lambda ts: [ts] if isinstance(ts, TimeSeries) else ts
        series = wrap_fn(series)
        past_covariates = wrap_fn(past_covariates)
        future_covariates = wrap_fn(future_covariates)
        val_series = wrap_fn(val_series)
        val_past_covariates = wrap_fn(val_past_covariates)
        val_future_covariates = wrap_fn(val_future_covariates)

        # Check that dimensions of train and val set match; on first series only
        if val_series is not None:
            match = (series[0].width == val_series[0].width and
                     (past_covariates[0].width if past_covariates is not None else None) ==
                     (val_past_covariates[0].width if val_past_covariates is not None else None) and
                     (future_covariates[0].width if future_covariates is not None else None) ==
                     (val_future_covariates[0].width if val_future_covariates is not None else None))
            raise_if_not(match, 'The dimensions of the series in the training set '
                                'and the validation set do not match.')

        train_dataset = self._build_train_dataset(series, past_covariates, future_covariates)
        val_dataset = self._build_train_dataset(val_series, val_past_covariates, future_covariates) if val_series is not None else None

        logger.info('Train dataset contains {} samples.'.format(len(train_dataset)))

        self.fit_from_dataset(train_dataset, val_dataset, verbose, epochs)

    @random_method
    def fit_from_dataset(self,
                         train_dataset: TrainingDataset,
                         val_dataset: Optional[TrainingDataset] = None,
                         verbose: bool = False,
                         epochs: int = 0) -> None:
        """
        This method allows for training with a specific `darts.utils.data.TrainingDataset` instance. These datasets
        implement a PyTorch `Dataset`, and specify how the target and covariates are sliced for training. If you
        are not sure which training dataset to use, consider calling `fit()` instead, which will create a default
        training dataset appropriate for this model.

        This function can be called several times to do some extra training. If `epochs` is specified, the model
        will be trained for some (extra) `epochs` epochs.

        Parameters
        ----------
        train_dataset
            A training dataset with a type matching this model (e.g. `PastCovariatesTrainingDataset` for
            `PastCovariatesTorchModel`s).
        val_dataset
            A training dataset with a type matching this model (e.g. `PastCovariatesTrainingDataset` for
            `PastCovariatesTorchModel`s), representing the validation set (to track the validation loss).
        verbose
            Optionally, whether to print progress.
        epochs
            If specified, will train the model for `epochs` (additional) epochs, irrespective of what `n_epochs`
            was provided to the model constructor.
        """

        self._verify_train_dataset_type(train_dataset)
        raise_if(len(train_dataset) == 0,
                 'The provided training time series dataset is too short for obtaining even one training point.',
                 logger)
        raise_if(val_dataset is not None and len(val_dataset) == 0,
                 'The provided validation time series dataset is too short for obtaining even one training point.',
                 logger)

        train_sample = train_dataset[0]
        if self.model is None:
            # Build model, based on the dimensions of the first series in the train set.
            self.train_sample, self.output_dim = train_sample, train_sample[-1].shape[1]
            self._init_model()
        else:
            # Check existing model has input/output dims matching what's provided in the training set.
            raise_if_not(len(train_sample) == len(self.train_sample),
                         'The size of the training set samples (tuples) does not match what the model has been '
                         'previously trained on. Trained on tuples of length {}, received tuples of length {}.'.format(
                             len(self.train_sample), len(train_sample)
                         ))
            same_dims = (tuple(s.shape[1] if s is not None else None for s in train_sample) ==
                         tuple(s.shape[1] if s is not None else None for s in self.train_sample))
            raise_if_not(same_dims,
                         'The dimensionality of the series in the training set do not match the dimensionality'
                         ' of the series the model has previously been trained on. '
                         'Model input/output dimensions = {}, provided input/ouptput dimensions = {}'.format(
                             tuple(s.shape[1] if s is not None else None for s in self.train_sample),
                             tuple(s.shape[1] if s is not None else None for s in train_sample)
                         ))

        # Setting drop_last to False makes the model see each sample at least once, and guarantee the presence of at
        # least one batch no matter the chosen batch size
        train_loader = DataLoader(train_dataset,
                                  batch_size=self.batch_size,
                                  shuffle=True,
                                  num_workers=0,
                                  pin_memory=True,
                                  drop_last=False,
                                  collate_fn=self._batch_collate_fn)

        # Prepare validation data
        val_loader = None if val_dataset is None else DataLoader(val_dataset,
                                                                 batch_size=self.batch_size,
                                                                 shuffle=False,
                                                                 num_workers=0,
                                                                 pin_memory=True,
                                                                 drop_last=False,
                                                                 collate_fn=self._batch_collate_fn)

        # Prepare tensorboard writer
        tb_writer = self._prepare_tensorboard_writer()

        # if user wants to train the model for more epochs, ignore the n_epochs parameter
        train_num_epochs = epochs if epochs > 0 else self.n_epochs

        # Train model
        self._train(train_loader, val_loader, tb_writer, verbose, train_num_epochs)

        # Close tensorboard writer
        if tb_writer is not None:
            tb_writer.flush()
            tb_writer.close()

    @random_method
    def predict(self,
                n: int,
                series: Optional[Union[TimeSeries, Sequence[TimeSeries]]] = None,
                past_covariates: Optional[Union[TimeSeries, Sequence[TimeSeries]]] = None,
                future_covariates: Optional[Union[TimeSeries, Sequence[TimeSeries]]] = None,
                batch_size: Optional[int] = None,
                verbose: bool = False,
                n_jobs: int = 1,
                roll_size: Optional[int] = None,
                num_samples: int = 1,
                ) -> Union[TimeSeries, Sequence[TimeSeries]]:
        """
        Predicts values for a certain number of time steps after the end of the training series,
        or after the end of the specified `series`.

        Below, all possible parameters are documented, but not all models support all parameters. For instance,
        all the `PastCovariatesTorchModel` support only `past_covariates` and not `future_covariates`. Darts will
        complain if you try calling `predict() on a model with the wrong covariates argument.

        Darts will also complain if the provided covariates do not have a sufficient time span.
        In general, not all models require the same covariates' time spans:

        * Models relying on past covariates require the last `input_chunk_length` of the `past_covariates` points to be known at prediction time. For horizon values `n > output_chunk_length`, these models require at least the next `n - output_chunk_length` future values to be known as well.

        * Models relying on future covariates require the next `n` values to be known. In addition (for `DualCovariatesTorchModel` and `MixedCovariatesTorchModel`), they also require the "historic" values of these future covariates (over the past `input_chunk_length`).

        When handling covariates, Darts tries to be "smart" and uses the time axes of the target and the covariates
        to come up with the right time slices. So the covariates can be longer than needed; as long as the time axes
        are correct Darts will handle them correctly. It will also complain if their time span is not sufficient.

        Parameters
        ----------
        n
            The number of time steps after the end of the training time series for which to produce predictions
        series
            Optionally, one or several input `TimeSeries`, representing the history of the target series whose
            future is to be predicted. If specified, the method returns the forecasts of these
            series. Otherwise, the method returns the forecast of the (single) training series.
        past_covariates
            Optionally, the past-observed covariates series needed as inputs for the model.
            They must match the covariates used for training in terms of dimension and type.
        future_covariates
            Optionally, the future-known covariates series needed as inputs for the model.
            They must match the covariates used for training in terms of dimension and type.
        batch_size
            Size of batches during prediction. Defaults to the models `batch_size` value.
        verbose
            Optionally, whether to print progress.
        n_jobs
            The number of jobs to run in parallel. Defaults to `1`. `-1` means using all processors.
        roll_size
            For self-consuming predictions, i.e. `n > self.output_chunk_length`, determines how many
            outputs of the model are fed back into it at every iteration of feeding the predicted target
            (and optionally future covariates) back into the model. If this parameter is not provided,
            it will be set `self.output_chunk_length` by default.
        num_samples
            Number of times a prediction is sampled from a probabilistic model. Should be left set to 1
            for deterministic models.

        Returns
        -------
        Union[TimeSeries, Sequence[TimeSeries]]
            One or several time series containing the forecasts of `series`, or the forecast of the training series
            if `series` is not specified and the model has been trained on a single series.
        """
        super().predict(n, series, past_covariates, future_covariates)

        if series is None:
            raise_if(self.training_series is None, "Input series has to be provided after fitting on multiple series.")
            series = self.training_series

        if past_covariates is None and self.past_covariate_series is not None:
            past_covariates = self.past_covariate_series
        if future_covariates is None and self.future_covariate_series is not None:
            future_covariates = self.future_covariate_series

        called_with_single_series = False
        if isinstance(series, TimeSeries):
            called_with_single_series = True
            series = [series]

        past_covariates = [past_covariates] if isinstance(past_covariates, TimeSeries) else past_covariates
        future_covariates = [future_covariates] if isinstance(future_covariates, TimeSeries) else future_covariates

        dataset = self._build_inference_dataset(target=series,
                                                n=n,
                                                past_covariates=past_covariates,
                                                future_covariates=future_covariates)

        predictions = self.predict_from_dataset(n, dataset, verbose=verbose, batch_size=batch_size, n_jobs=n_jobs,
                                                roll_size=roll_size, num_samples=num_samples)
        return predictions[0] if called_with_single_series else predictions

    def predict_from_dataset(self,
                             n: int,
                             input_series_dataset: InferenceDataset,
                             batch_size: Optional[int] = None,
                             verbose: bool = False,
                             n_jobs: int = 1,
                             roll_size: Optional[int] = None,
                             num_samples: int = 1,
                             ) -> Sequence[TimeSeries]:

        """
        This method allows for predicting with a specific `darts.utils.data.InferenceDataset` instance. These datasets
        implement a PyTorch `Dataset`, and specify how the target and covariates are sliced for inference.
        In most cases, you'll rather want to call `predict()` instead, which will create an appropriate `InferenceDataset`
        for you.

        Parameters
        ----------
        n
            The number of time steps after the end of the training time series for which to produce predictions
        input_series_dataset
            Optionally, one or several input `TimeSeries`, representing the history of the target series' whose
            future is to be predicted. If specified, the method returns the forecasts of these
            series. Otherwise, the method returns the forecast of the (single) training series.
        batch_size
            Size of batches during prediction. Defaults to the models `batch_size` value.
        verbose
            Shows the progress bar for batch predicition. Off by default.
        n_jobs
            The number of jobs to run in parallel. Defaults to `1`. `-1` means using all processors.
        roll_size
            For self-consuming predictions, i.e. `n > self.output_chunk_length`, determines how many
            outputs of the model are fed back into it at every iteration of feeding the predicted target
            (and optionally future covariates) back into the model. If this parameter is not provided,
            it will be set `self.output_chunk_length` by default.
        num_samples
            Number of times a prediction is sampled from a probabilistic model. Should be left set to 1
            for deterministic models.

        Returns
        -------
        Sequence[TimeSeries]
            Returns one or more forecasts for time series.
        """
        self._verify_inference_dataset_type(input_series_dataset)

        # check that covariates and dimensions are matching what we had during training
        self._verify_predict_sample(input_series_dataset[0])

        if roll_size is None:
            roll_size = self.output_chunk_length
        else:
            raise_if_not(0 < roll_size <= self.output_chunk_length,
                         '`roll_size` must be an integer between 1 and `self.output_chunk_length`.')

        # check that `num_samples` is a positive integer
        raise_if_not(num_samples > 0, '`num_samples` must be a positive integer.')

        # iterate through batches to produce predictions
        batch_size = batch_size or self.batch_size

        pred_loader = DataLoader(input_series_dataset,
                                 batch_size=batch_size,
                                 shuffle=False,
                                 num_workers=0,
                                 pin_memory=False,
                                 drop_last=False,
                                 collate_fn=self._batch_collate_fn)
        predictions = []
        iterator = _build_tqdm_iterator(pred_loader, verbose=verbose)

        self.model.eval()
        with torch.no_grad():
            for batch_tuple in iterator:

                input_data_tuple, batch_input_series = batch_tuple[:-1], batch_tuple[-1]

                # repeat prediction procedure for every needed sample
                batch_predictions = []
<<<<<<< HEAD

                # if batch_size is not a multiple of input_series, this won't fill the entire batch_size
                num_series = input_series.shape[0]
                batch_sample_size = min(max(batch_size // num_series, 1), num_samples)
                sample_length = 0

                in_shape = input_series.shape

                while sample_length < num_samples:
                    if sample_length+batch_sample_size > num_samples:
                        batch_sample_size = num_samples - sample_length

                    # generate prediction for num_series x batch_sample_size
                    sample_input_series = input_series.tile((batch_sample_size, 1, 1))

                    if self.is_recurrent:
                        batch_prediction = self._predict_batch_recurrent_model(n, sample_input_series, cov_future)
                    else:
                        batch_prediction = self._predict_batch_block_model(n, sample_input_series, cov_future, roll_size)

                    # concatenate array of predictions into contiguous prediction
                    batch_prediction = torch.cat(batch_prediction, dim=1)
                    out_shape = batch_prediction.shape

                    # reshape from 3d tensor (num_series x batch_sample_size, ...)
                    # into 4d tensor (batch_sample_size, num_series, ...), where dim 0 represents the samples
                    batch_prediction = batch_prediction.reshape((batch_sample_size, num_series,) + out_shape[1:])

                    # drop unnecessary values
                    batch_prediction = batch_prediction[:, :, :n, :]

=======
                for i in range(num_samples):
                    batch_prediction = self._get_batch_prediction(n, input_data_tuple, roll_size)
                    batch_prediction = batch_prediction.cpu().detach().numpy()
>>>>>>> 053e345d
                    batch_predictions.append(batch_prediction)
                    sample_length += batch_sample_size

                # concatenate the batch of samples, to form num_samples samples
                batch_predictions = torch.cat(batch_predictions, dim=0)
                batch_predictions = batch_predictions.cpu().detach().numpy()

                ts_forecasts = Parallel(n_jobs=n_jobs)(
                    delayed(self._build_forecast_series)(
                        [batch_prediction[batch_idx] for batch_prediction in batch_predictions], input_series
                    )
                    for batch_idx, input_series in enumerate(batch_input_series)
                )

                predictions.extend(ts_forecasts)

        return predictions

    def untrained_model(self):
        return self._load_untrained_model(_get_untrained_models_folder(self.work_dir, self.model_name))

    @property
    def first_prediction_index(self) -> int:
        """
        Returns the index of the first predicted within the output of self.model.
        """
        return 0

    def _train(self,
               train_loader: DataLoader,
               val_loader: Optional[DataLoader],
               tb_writer: Optional[SummaryWriter],
               verbose: bool,
               epochs: int = 0
               ) -> None:
        """
        Performs the actual training
        :param train_loader: the training data loader feeding the training data and targets
        :param val_loader: optionally, a validation set loader
        :param tb_writer: optionally, a TensorBoard writer
        :param epochs: value >0 means we're retraining model
        """

        best_loss = np.inf

        iterator = _build_tqdm_iterator(
            range(self.total_epochs, self.total_epochs + epochs),
            verbose=verbose,
        )

        for epoch in iterator:
            total_loss = 0

            for batch_idx, train_batch in enumerate(train_loader):
                self.model.train()
                output = self._produce_train_output(train_batch[:-1])
                target = train_batch[-1]  # By convention target is always the last element returned by datasets
                loss = self._compute_loss(output, target)
                self.optimizer.zero_grad()
                loss.backward()
                self.optimizer.step()
                total_loss += loss.item()
            if self.lr_scheduler is not None:
                self.lr_scheduler.step()

            if tb_writer is not None:
                for name, param in self.model.named_parameters():
                    # if the param doesn't require gradient, then param.grad = None and param.grad.data will crash
                    if param.requires_grad:
                        tb_writer.add_histogram(name + '/gradients', param.grad.data.cpu().numpy(), epoch)

                tb_writer.add_scalar("training/loss", total_loss / (batch_idx + 1), epoch)
                tb_writer.add_scalar("training/loss_total", total_loss / (batch_idx + 1), epoch)
                tb_writer.add_scalar("training/learning_rate", self._get_learning_rate(), epoch)

            self.total_epochs = epoch + 1
            self._save_model(False, _get_checkpoint_folder(self.work_dir, self.model_name), epoch)

            if epoch % self.nr_epochs_val_period == 0:
                training_loss = total_loss / len(train_loader)
                if val_loader is not None:
                    validation_loss = self._evaluate_validation_loss(val_loader)
                    if tb_writer is not None:
                        tb_writer.add_scalar("validation/loss_total", validation_loss, epoch)

                    if validation_loss < best_loss:
                        best_loss = validation_loss
                        self._save_model(True, _get_checkpoint_folder(self.work_dir, self.model_name), epoch)

                    if verbose:
                        print("Training loss: {:.4f}, validation loss: {:.4f}, best val loss: {:.4f}".
                              format(training_loss, validation_loss, best_loss), end="\r")
                elif verbose:
                    print("Training loss: {:.4f}".format(training_loss), end="\r")

    def _compute_loss(self, output, target):
        return self.criterion(output, target)

    def _produce_predict_output(self, input):
        return self.model(input)

    def _evaluate_validation_loss(self, val_loader: DataLoader):
        total_loss = 0
        self.model.eval()
        with torch.no_grad():
            for batch_idx, val_batch in enumerate(val_loader):
                output = self._produce_train_output(val_batch[:-1])
                target = val_batch[-1]
                loss = self._compute_loss(output, target)
                total_loss += loss.item()

        validation_loss = total_loss / (batch_idx + 1)
        return validation_loss

    def _save_model(self,
                    is_best: bool,
                    folder: str,
                    epoch: int):
        """
        Saves the whole torch model object to a file

        :param is_best: whether the model we're currently saving is the best (on validation set)
        :param folder:
        :param epoch:
        :return:
        """

        checklist = glob(os.path.join(folder, "checkpoint_*"))
        checklist = sorted(checklist, key=lambda x: float(re.findall(r'(\d+)', x)[-1]))
        filename = 'checkpoint_{0}.pth.tar'.format(epoch)
        os.makedirs(folder, exist_ok=True)
        filename = os.path.join(folder, filename)

        with open(filename, 'wb') as f:
            torch.save(self, f)

        if len(checklist) >= 5:
            # remove older files
            for chkpt in checklist[:-4]:
                os.remove(chkpt)
        if is_best:
            best_name = os.path.join(folder, 'model_best_{0}.pth.tar'.format(epoch))
            shutil.copyfile(filename, best_name)
            checklist = glob(os.path.join(folder, "model_best_*"))
            checklist = sorted(checklist, key=lambda x: float(re.findall(r'(\d+)', x)[-1]))
            if len(checklist) >= 2:
                # remove older files
                for chkpt in checklist[:-1]:
                    os.remove(chkpt)

    def _save_untrained_model(self, folder):
        os.makedirs(folder, exist_ok=True)
        filename = os.path.join(folder, 'model.pth.tar')

        with open(filename, 'wb') as f:
            torch.save(self, f)

    def _load_untrained_model(self, folder):
        filename = os.path.join(folder, 'model.pth.tar')

        with open(filename, 'rb') as f:
            model = torch.load(f)
        return model

    def _prepare_tensorboard_writer(self):
        runs_folder = _get_runs_folder(self.work_dir, self.model_name)
        if self.log_tensorboard:
            if self.total_epochs > 0:
                tb_writer = SummaryWriter(runs_folder, purge_step=self.total_epochs)
            else:
                tb_writer = SummaryWriter(runs_folder)
                # TODO: implement an abstract method _get_input_dims() which returns input dimensions for
                # TODO: eahc model type. Then we can restore tensorboard graphs.
                # dummy_input = torch.empty(self.batch_size, self.input_chunk_length, self.input_dim).to(self.device)
                # tb_writer.add_graph(self.model, dummy_input)
        else:
            tb_writer = None
        return tb_writer

    @staticmethod
    def load_from_checkpoint(model_name: str,
                             work_dir: str = None,
                             filename: str = None,
                             best: bool = True) -> 'TorchForecastingModel':
        """
        Load the model from the given checkpoint.
        if file is not given, will try to restore the most recent checkpoint.

        Parameters
        ----------
        model_name
            The name of the model (used to retrieve the checkpoints folder's name).
        work_dir
            Working directory (containing the checkpoints folder). Defaults to current working directory.
        filename
            The name of the checkpoint file. If not specified, use the most recent one.
        best
            If set, will retrieve the best model (according to validation loss) instead of the most recent one.

        Returns
        -------
        TorchForecastingModel
            The corresponding trained `TorchForecastingModel`.
        """

        if work_dir is None:
            work_dir = os.path.join(os.getcwd(), DEFAULT_DARTS_FOLDER)

        checkpoint_dir = _get_checkpoint_folder(work_dir, model_name)

        # if filename is none, find most recent file in savepath that is a checkpoint
        if filename is None:
            path = os.path.join(checkpoint_dir, "model_best_*" if best else "checkpoint_*")
            checklist = glob(path)
            if len(checklist) == 0:
                raise_log(FileNotFoundError('There is no file matching prefix {} in {}'.format(
                          "model_best_*" if best else "checkpoint_*", checkpoint_dir)),
                          logger)
            filename = max(checklist, key=os.path.getctime)  # latest file TODO: check case where no files match
            filename = os.path.basename(filename)

        full_fname = os.path.join(checkpoint_dir, filename)
        print('loading {}'.format(filename))
        with open(full_fname, 'rb') as f:
            model = torch.load(f)
        return model

    def _get_best_torch_device(self):
        is_cuda = torch.cuda.is_available()
        if is_cuda:
            return torch.device("cuda:0")
        else:
            return torch.device("cpu")

    def _get_learning_rate(self):
        for p in self.optimizer.param_groups:
            return p['lr']


class TorchParametricProbabilisticForecastingModel(TorchForecastingModel, ABC):
    def __init__(self, likelihood: Optional[LikelihoodModel] = None, **kwargs):
        """ Pytorch Parametric Probabilistic Forecasting Model.

        This is a base class for pytroch parametric probabilistic models. "Parametric"
        means that these models are based on some predefined parametric distribution, say Gaussian.
        Make sure that subclasses contain the *likelihood* parameter in __init__ method
        and it is passed to the superclass via calling super().__init__. If the likelihood is not
        provided, the model is considered as deterministic.

        Parameters
        ----------
        likelihood
            The likelihood model to be used for probabilistic forecasts.
        """
        super().__init__(**kwargs)
        self.likelihood = likelihood

    def _is_probabilistic(self):
        return self.likelihood is not None

    def _compute_loss(self, output, target):
        if self.likelihood:
            return self.likelihood._compute_loss(output, target)
        else:
            return super()._compute_loss(output, target)

    @abstractmethod
    def _produce_predict_output(self, input):
        """
        This method has to be implemented by all children.

        TODO: rename parameter as it shadows input name
        """
        pass


def _raise_if_wrong_type(obj, exp_type, msg='expected type {}, got: {}'):
    raise_if_not(isinstance(obj, exp_type), msg.format(exp_type, type(obj)))


def _cat_with_optional(tsr1: torch.Tensor, tsr2: Optional[torch.Tensor]):
    if tsr2 is None:
        return tsr1
    else:
        # dimensions are (batch, length, width), we concatenate along the widths.
        return torch.cat([tsr1, tsr2], dim=2)


"""
Below we define the 5 torch model types:
    * PastCovariatesTorchModel
    * FutureCovariatesTorchModel
    * DualCovariatesTorchModel
    * MixedCovariatesTorchModel
    * SplitCovariatesTorchModel
"""
# TODO: there's a lot of repetition below... is there a cleaner way to do this in Python- Using eg generics or something


def _basic_compare_sample(train_sample: Tuple, predict_sample: Tuple):
    """
    For all models relying on one type of covariates only (Past, Future, Dual), we can rely on the fact
    that training/inference datasets have target and a covariate in first and second position to do the checks.
    """
    tgt_train, cov_train = train_sample[:2]
    tgt_pred, cov_pred = predict_sample[:2]
    raise_if_not(tgt_train.shape[-1] == tgt_pred.shape[-1],
                 'The provided target has a dimension (width) that does not match the dimension '
                 'of the target this model has been trained on.')
    raise_if(cov_train is not None and cov_pred is None,
             'This model has been trained with covariates; some covariates of matching dimensionality are needed '
             'for prediction.')
    raise_if(cov_train is None and cov_pred is not None,
             'This model has been trained without covariates. No covariates should be provided for prediction.')
    raise_if(cov_train is not None and cov_pred is not None and
             cov_train.shape[-1] != cov_pred.shape[-1],
             'The provided covariates must have dimensionality matching that of the covariates used for training '
             'the model.')


class PastCovariatesTorchModel(TorchForecastingModel, ABC):
    def _build_train_dataset(self,
                             target: Sequence[TimeSeries],
                             past_covariates: Optional[Sequence[TimeSeries]],
                             future_covariates: Optional[Sequence[TimeSeries]]) -> PastCovariatesTrainingDataset:

        raise_if_not(future_covariates is None,
                     'Specified future_covariates for a PastCovariatesModel (only past_covariates are expected).')

        return PastCovariatesSequentialDataset(target_series=target,
                                               covariates=past_covariates,
                                               input_chunk_length=self.input_chunk_length,
                                               output_chunk_length=self.output_chunk_length)

    def _build_inference_dataset(self,
                                 target: Sequence[TimeSeries],
                                 n: int,
                                 past_covariates: Optional[Sequence[TimeSeries]],
                                 future_covariates: Optional[Sequence[TimeSeries]]) -> PastCovariatesInferenceDataset:

        raise_if_not(future_covariates is None,
                     'Specified future_covariates for a PastCovariatesModel (only past_covariates are expected).')

        return PastCovariatesInferenceDataset(target_series=target,
                                              covariates=past_covariates,
                                              n=n,
                                              input_chunk_length=self.input_chunk_length,
                                              output_chunk_length=self.output_chunk_length)

    def _verify_train_dataset_type(self, train_dataset: TrainingDataset):
        _raise_if_wrong_type(train_dataset, PastCovariatesTrainingDataset)

    def _verify_inference_dataset_type(self, inference_dataset: InferenceDataset):
        _raise_if_wrong_type(inference_dataset, PastCovariatesInferenceDataset)

    def _verify_predict_sample(self, predict_sample: Tuple):
        _basic_compare_sample(self.train_sample, predict_sample)

    def _verify_past_future_covariates(self, past_covariates, future_covariates):
        raise_if_not(future_covariates is None,
                     'Some future_covariates have been provided to a PastCovariates model. These models '
                     'support only past_covariates.')

    def _produce_train_output(self, input_batch: Tuple):
        past_target, past_covariate = input_batch
        # Currently all our PastCovariates models require past target and covariates concatenated
        inpt = torch.cat([past_target, past_covariate], dim=2) if past_covariate is not None else past_target
        return self.model(inpt)

    def _get_batch_prediction(self, n: int, input_batch: Tuple, roll_size: int) -> Tensor:
        past_target, past_covariates, cov_future = input_batch
        input_series = torch.cat([past_target, past_covariates], dim=2) if past_covariates is not None else past_target

        batch_prediction = []

        # TODO: remove this "first_prediction_index" and move it into the models that need it
        out = self._produce_predict_output(input_series)[:, self.first_prediction_index:, :]

        batch_prediction.append(out[:, :roll_size, :])
        prediction_length = roll_size

        while prediction_length < n:

            # roll over input series to contain latest target and covariate
            input_series = torch.roll(input_series, -roll_size, 1)

            # update target input to include next `roll_size` predictions
            if self.input_chunk_length >= roll_size:
                input_series[:, -roll_size:, :self.output_dim] = out[:, :roll_size, :]
            else:
                input_series[:, :, :self.output_dim] = out[:, -self.input_chunk_length:, :]

            # update covariates to include next `roll_size` predictions into the future
            if cov_future is not None and self.input_chunk_length >= roll_size:
                input_series[:, -roll_size:, self.output_dim:] = (
                    cov_future[:, prediction_length - roll_size:prediction_length, :]
                )
            elif cov_future is not None:
                input_series[:, :, self.output_dim:] = (
                    cov_future[:, prediction_length - self.input_chunk_length:prediction_length, :]
                )

            # take only last part of the output sequence where needed
            out = self._produce_predict_output(input_series)[:, self.first_prediction_index:, :]

            # update predictions depending on how many data points have been predicted
            if prediction_length <= n - self.output_chunk_length - roll_size:
                batch_prediction.append(out[:, :roll_size, :])
                prediction_length += roll_size
            elif prediction_length < n - self.output_chunk_length:
                # if we produce have `n - output_chunk_length < #predictions < n` we want to only use
                # the predictions and covariates necessary to exactly reach `n - output_chunk_length`,
                # so that the final forecast produces exactly the right number of predictions to reach `n`
                spillover_prediction_length = (prediction_length + roll_size) - (n - self.output_chunk_length)
                roll_size -= spillover_prediction_length
                batch_prediction.append(out[:, :roll_size, :])
                prediction_length += roll_size
            else:
                batch_prediction.append(out)
                prediction_length += self.output_chunk_length

        # bring predictions into desired format and drop unnecessary values
        batch_prediction = torch.cat(batch_prediction, dim=1)
        batch_prediction = batch_prediction[:, :n, :]

        return batch_prediction


class FutureCovariatesTorchModel(TorchForecastingModel, ABC):
    def _build_train_dataset(self,
                             target: Sequence[TimeSeries],
                             past_covariates: Optional[Sequence[TimeSeries]],
                             future_covariates: Optional[Sequence[TimeSeries]]) -> FutureCovariatesTrainingDataset:
        raise_if_not(past_covariates is None,
                     'Specified past_covariates for a FutureCovariatesModel (only future_covariates are expected).')

        return FutureCovariatesSequentialDataset(target_series=target,
                                                 covariates=future_covariates,
                                                 input_chunk_length=self.input_chunk_length,
                                                 output_chunk_length=self.output_chunk_length)

    def _build_inference_dataset(self,
                                 target: Sequence[TimeSeries],
                                 n: int,
                                 past_covariates: Optional[Sequence[TimeSeries]],
                                 future_covariates: Optional[Sequence[TimeSeries]]) -> FutureCovariatesInferenceDataset:
        raise_if_not(past_covariates is None,
                     'Specified past_covariates for a FutureCovariatesModel (only future_covariates are expected).')

        return FutureCovariatesInferenceDataset(target_series=target,
                                                covariates=future_covariates,
                                                n=n,
                                                input_chunk_length=self.input_chunk_length)

    def _verify_train_dataset_type(self, train_dataset: TrainingDataset):
        _raise_if_wrong_type(train_dataset, FutureCovariatesTrainingDataset)

    def _verify_inference_dataset_type(self, inference_dataset: InferenceDataset):
        _raise_if_wrong_type(inference_dataset, FutureCovariatesInferenceDataset)

    def _verify_predict_sample(self, predict_sample: Tuple):
        _basic_compare_sample(self.train_sample, predict_sample)

    def _verify_past_future_covariates(self, past_covariates, future_covariates):
        raise_if_not(past_covariates is None,
                     'Some past_covariates have been provided to a PastCovariates model. These models '
                     'support only future_covariates.')

    def _get_batch_prediction(self, n: int, input_batch: Tuple, roll_size: int) -> Tensor:
        raise NotImplementedError("TBD: Darts doesn't contain such a model yet.")


class DualCovariatesTorchModel(TorchForecastingModel, ABC):
    def _build_train_dataset(self,
                             target: Sequence[TimeSeries],
                             past_covariates: Optional[Sequence[TimeSeries]],
                             future_covariates: Optional[Sequence[TimeSeries]]) -> DualCovariatesTrainingDataset:

        return DualCovariatesSequentialDataset(target_series=target,
                                               covariates=future_covariates,
                                               input_chunk_length=self.input_chunk_length,
                                               output_chunk_length=self.output_chunk_length)

    def _build_inference_dataset(self,
                                 target: Sequence[TimeSeries],
                                 n: int,
                                 past_covariates: Optional[Sequence[TimeSeries]],
                                 future_covariates: Optional[Sequence[TimeSeries]]) -> DualCovariatesInferenceDataset:

        return DualCovariatesInferenceDataset(target_series=target,
                                              covariates=future_covariates,
                                              n=n,
                                              input_chunk_length=self.input_chunk_length,
                                              output_chunk_length=self.output_chunk_length)

    def _verify_train_dataset_type(self, train_dataset: TrainingDataset):
        _raise_if_wrong_type(train_dataset, DualCovariatesTrainingDataset)

    def _verify_inference_dataset_type(self, inference_dataset: InferenceDataset):
        _raise_if_wrong_type(inference_dataset, DualCovariatesInferenceDataset)

    def _verify_predict_sample(self, predict_sample: Tuple):
        _basic_compare_sample(self.train_sample, predict_sample)

    def _verify_past_future_covariates(self, past_covariates, future_covariates):
        raise_if_not(past_covariates is None,
                     'Some past_covariates have been provided to a PastCovariates model. These models '
                     'support only future_covariates.')

    def _get_batch_prediction(self, n: int, input_batch: Tuple, roll_size: int) -> Tensor:
        raise NotImplementedError("TBD: The only DualCovariatesModel is an RNN with a specific implementation.")


class MixedCovariatesTorchModel(TorchForecastingModel, ABC):
    def _build_train_dataset(self,
                             target: Sequence[TimeSeries],
                             past_covariates: Optional[Sequence[TimeSeries]],
                             future_covariates: Optional[Sequence[TimeSeries]]) -> MixedCovariatesTrainingDataset:

        return MixedCovariatesSequentialDataset(target_series=target,
                                                past_covariates=past_covariates,
                                                future_covariates=future_covariates,
                                                input_chunk_length=self.input_chunk_length,
                                                output_chunk_length=self.output_chunk_length)

    def _build_inference_dataset(self,
                                 target: Sequence[TimeSeries],
                                 n: int,
                                 past_covariates: Optional[Sequence[TimeSeries]],
                                 future_covariates: Optional[Sequence[TimeSeries]]) -> MixedCovariatesInferenceDataset:

        return MixedCovariatesInferenceDataset(target_series=target,
                                               past_covariates=past_covariates,
                                               future_covariates=future_covariates,
                                               n=n,
                                               input_chunk_length=self.input_chunk_length,
                                               output_chunk_length=self.output_chunk_length)

    def _verify_train_dataset_type(self, train_dataset: TrainingDataset):
        _raise_if_wrong_type(train_dataset, MixedCovariatesTrainingDataset)

    def _verify_inference_dataset_type(self, inference_dataset: InferenceDataset):
        _raise_if_wrong_type(inference_dataset, MixedCovariatesInferenceDataset)

    def _verify_predict_sample(self, predict_sample: Tuple):
        # TODO: we have to check both past and future covariates
        raise NotImplementedError()

    def _verify_past_future_covariates(self, past_covariates, future_covariates):
        # both covariates are supported; do nothing
        pass

    def _get_batch_prediction(self, n: int, input_batch: Tuple, roll_size: int) -> Tensor:
        raise NotImplementedError("TBD: Darts doesn't contain such a model yet.")


class SplitCovariatesTorchModel(TorchForecastingModel, ABC):
    def _build_train_dataset(self,
                             target: Sequence[TimeSeries],
                             past_covariates: Optional[Sequence[TimeSeries]],
                             future_covariates: Optional[Sequence[TimeSeries]]) -> SplitCovariatesTrainingDataset:

        return SplitCovariatesSequentialDataset(target_series=target,
                                                past_covariates=past_covariates,
                                                future_covariates=future_covariates,
                                                input_chunk_length=self.input_chunk_length,
                                                output_chunk_length=self.output_chunk_length)

    def _build_inference_dataset(self,
                                 target: Sequence[TimeSeries],
                                 n: int,
                                 past_covariates: Optional[Sequence[TimeSeries]],
                                 future_covariates: Optional[Sequence[TimeSeries]]) -> SplitCovariatesInferenceDataset:

        return SplitCovariatesInferenceDataset(target_series=target,
                                               past_covariates=past_covariates,
                                               future_covariates=future_covariates,
                                               n=n,
                                               input_chunk_length=self.input_chunk_length,
                                               output_chunk_length=self.output_chunk_length)

    def _verify_train_dataset_type(self, train_dataset: TrainingDataset):
        _raise_if_wrong_type(train_dataset, SplitCovariatesTrainingDataset)

    def _verify_inference_dataset_type(self, inference_dataset: InferenceDataset):
        _raise_if_wrong_type(inference_dataset, SplitCovariatesInferenceDataset)

    def _verify_past_future_covariates(self, past_covariates, future_covariates):
        # both covariates are supported; do nothing
        pass

    def _verify_predict_sample(self, predict_sample: Tuple):
        # TODO: we have to check both past and future covariates
        raise NotImplementedError()

    def _get_batch_prediction(self, n: int, input_batch: Tuple, roll_size: int) -> Tensor:
        raise NotImplementedError("TBD: Darts doesn't contain such a model yet.")<|MERGE_RESOLUTION|>--- conflicted
+++ resolved
@@ -696,43 +696,9 @@
 
                 # repeat prediction procedure for every needed sample
                 batch_predictions = []
-<<<<<<< HEAD
-
-                # if batch_size is not a multiple of input_series, this won't fill the entire batch_size
-                num_series = input_series.shape[0]
-                batch_sample_size = min(max(batch_size // num_series, 1), num_samples)
-                sample_length = 0
-
-                in_shape = input_series.shape
-
-                while sample_length < num_samples:
-                    if sample_length+batch_sample_size > num_samples:
-                        batch_sample_size = num_samples - sample_length
-
-                    # generate prediction for num_series x batch_sample_size
-                    sample_input_series = input_series.tile((batch_sample_size, 1, 1))
-
-                    if self.is_recurrent:
-                        batch_prediction = self._predict_batch_recurrent_model(n, sample_input_series, cov_future)
-                    else:
-                        batch_prediction = self._predict_batch_block_model(n, sample_input_series, cov_future, roll_size)
-
-                    # concatenate array of predictions into contiguous prediction
-                    batch_prediction = torch.cat(batch_prediction, dim=1)
-                    out_shape = batch_prediction.shape
-
-                    # reshape from 3d tensor (num_series x batch_sample_size, ...)
-                    # into 4d tensor (batch_sample_size, num_series, ...), where dim 0 represents the samples
-                    batch_prediction = batch_prediction.reshape((batch_sample_size, num_series,) + out_shape[1:])
-
-                    # drop unnecessary values
-                    batch_prediction = batch_prediction[:, :, :n, :]
-
-=======
                 for i in range(num_samples):
                     batch_prediction = self._get_batch_prediction(n, input_data_tuple, roll_size)
                     batch_prediction = batch_prediction.cpu().detach().numpy()
->>>>>>> 053e345d
                     batch_predictions.append(batch_prediction)
                     sample_length += batch_sample_size
 
@@ -750,6 +716,38 @@
                 predictions.extend(ts_forecasts)
 
         return predictions
+      
+    def _temp_tiling_function(self):
+      
+        # if batch_size is not a multiple of input_series, this won't fill the entire batch_size
+        num_series = input_series.shape[0]
+        batch_sample_size = min(max(batch_size // num_series, 1), num_samples)
+        sample_length = 0
+
+        in_shape = input_series.shape
+
+        while sample_length < num_samples:
+            if sample_length+batch_sample_size > num_samples:
+                batch_sample_size = num_samples - sample_length
+
+            # generate prediction for num_series x batch_sample_size
+            sample_input_series = input_series.tile((batch_sample_size, 1, 1))
+
+            if self.is_recurrent:
+                batch_prediction = self._predict_batch_recurrent_model(n, sample_input_series, cov_future)
+            else:
+                batch_prediction = self._predict_batch_block_model(n, sample_input_series, cov_future, roll_size)
+
+            # concatenate array of predictions into contiguous prediction
+            batch_prediction = torch.cat(batch_prediction, dim=1)
+            out_shape = batch_prediction.shape
+
+            # reshape from 3d tensor (num_series x batch_sample_size, ...)
+            # into 4d tensor (batch_sample_size, num_series, ...), where dim 0 represents the samples
+            batch_prediction = batch_prediction.reshape((batch_sample_size, num_series,) + out_shape[1:])
+
+            # drop unnecessary values
+            batch_prediction = batch_prediction[:, :, :n, :]
 
     def untrained_model(self):
         return self._load_untrained_model(_get_untrained_models_folder(self.work_dir, self.model_name))
