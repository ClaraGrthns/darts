--- conflicted
+++ resolved
@@ -47,15 +47,9 @@
         """
         super().__init__(forecasting_models)
         if regression_model is None:
-<<<<<<< HEAD
-            regression_model = LinearRegressionModel(lags=None,
-                                                     lags_future_covariates=[0],
-                                                     fit_intercept=False)
-=======
             regression_model = LinearRegressionModel(
                 lags=None, lags_future_covariates=[0], fit_intercept=False
             )
->>>>>>> ddc91b94
         elif isinstance(regression_model, RegressionModel):
             regression_model = regression_model
         else:
