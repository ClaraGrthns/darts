--- conflicted
+++ resolved
@@ -70,12 +70,6 @@
     candidates = argrelmax(r)[0]
 
     if len(candidates) == 0:
-<<<<<<< HEAD
-=======
-        logger.info(
-            "The ACF has no local maximum for m < max_lag = {}.".format(max_lag)
-        )
->>>>>>> ddc91b94
         return False, 0
 
     if m is not None:
@@ -338,11 +332,11 @@
         The time series to test.
     regression
         The null hypothesis for the KPSS test.
-        'c' : The data is stationary around a constant (default).
-        'ct' : The data is stationary around a trend.
+        “c” : The data is stationary around a constant (default).
+        “ct” : The data is stationary around a trend.
     nlags
-       Indicates the number of lags to be used. If 'auto' (default), lags is calculated using the data-dependent method of Hobijn et al. (1998).
-       See also Andrews (1991), Newey & West (1994), and Schwert (1989). If set to 'legacy', uses int(12 * (n / 100)**(1 / 4)) , as outlined in Schwert (1989).
+       Indicates the number of lags to be used. If “auto” (default), lags is calculated using the data-dependent method of Hobijn et al. (1998).
+       See also Andrews (1991), Newey & West (1994), and Schwert (1989). If set to “legacy”, uses int(12 * (n / 100)**(1 / 4)) , as outlined in Schwert (1989).
 
     Returns
     -------
@@ -384,14 +378,14 @@
         Maximum lag which is included in test, default value of 12*(nobs/100)^{1/4} is used when None.
     regression
         Constant and trend order to include in regression.
-        "c" : constant only (default).
-        "ct" : constant and trend.
-        "ctt" : constant, and linear and quadratic trend.
-        "n" : no constant, no trend.
+        “c” : constant only (default).
+        “ct” : constant and trend.
+        “ctt” : constant, and linear and quadratic trend.
+        “n” : no constant, no trend.
     autolag
         Method to use when automatically determining the lag length among the values 0, 1, …, maxlag.
-        If "AIC" (default) or "BIC", then the number of lags is chosen to minimize the corresponding
-        information criterion. "t-stat" based choice of maxlag. Starts with maxlag and drops a lag
+        If “AIC” (default) or “BIC”, then the number of lags is chosen to minimize the corresponding
+        information criterion. “t-stat” based choice of maxlag. Starts with maxlag and drops a lag
         until the t-statistic on the last lag length is significant using a 5%-sized test.
         If None, then the number of included lags is set to maxlag.
 
@@ -399,7 +393,7 @@
     -------
     set
         | adf: The test statistic.
-        | pvalue: MacKinnon's approximate p-value based on [2]_.
+        | pvalue: MacKinnon’s approximate p-value based on [2]_.
         | usedlag: The number of lags used.
         | nobs: The number of observations used for the ADF regression and calculation of the critical values.
         | critical: Critical values for the test statistic at the 1 %, 5 %, and 10 % levels. Based on [2]_.
